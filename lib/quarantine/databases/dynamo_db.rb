require 'aws-sdk-dynamodb'
require 'quarantine/databases/base'
require 'quarantine/error'

class Quarantine
  module Databases
    class DynamoDB < Base
      attr_accessor :dynamodb

<<<<<<< HEAD
      def initialize(options)
=======
      def initialize(aws_region: 'us-west-1', aws_credentials: nil, **_additional_arguments)
        super()

        options = { region: aws_region }
        options[:credentials] = aws_credentials if aws_credentials

>>>>>>> cc7372d1
        @dynamodb = Aws::DynamoDB::Client.new(options)
      end

      def scan(table_name)
        begin
          result = dynamodb.scan(table_name: table_name)
        rescue Aws::DynamoDB::Errors::ServiceError
          raise Quarantine::DatabaseError
        end

        result&.items
      end

      def batch_write_item(table_name, items, additional_attributes = {}, dedup_keys = %w[id full_description])
        return if items.empty?

        # item_a is a duplicate of item_b if all values for each dedup_key in both item_a and item_b match
        is_a_duplicate = ->(item_a, item_b) { dedup_keys.all? { |key| item_a[key] == item_b[key] } }

        scanned_items = scan(table_name)

        deduped_items = items.reject do |item|
          scanned_items.any? do |scanned_item|
            is_a_duplicate.call(item.to_string_hash, scanned_item)
          end
        end

        return if deduped_items.empty?

        dynamodb.batch_write_item(
          request_items: {
            table_name => deduped_items.map do |item|
              {
                put_request: {
                  item: { **item.to_hash, **additional_attributes }
                }
              }
            end
          }
        )
      rescue Aws::DynamoDB::Errors::ServiceError
        raise Quarantine::DatabaseError
      end

      def delete_item(table_name, keys)
        dynamodb.delete_item(
          table_name: table_name,
          key: {
            **keys
          }
        )
      rescue Aws::DynamoDB::Errors::ServiceError
        raise Quarantine::DatabaseError
      end

      def create_table(table_name, attributes, additional_arguments = {})
        dynamodb.create_table(
          {
            table_name: table_name,
            attribute_definitions: attributes.map do |attribute|
              {
                attribute_name: attribute[:attribute_name],
                attribute_type: attribute[:attribute_type]
              }
            end,
            key_schema: attributes.map do |attribute|
              {
                attribute_name: attribute[:attribute_name],
                key_type: attribute[:key_type]
              }
            end,
            **additional_arguments
          }
        )
      rescue Aws::DynamoDB::Errors::ServiceError
        raise Quarantine::DatabaseError
      end
    end
  end
end<|MERGE_RESOLUTION|>--- conflicted
+++ resolved
@@ -7,16 +7,9 @@
     class DynamoDB < Base
       attr_accessor :dynamodb
 
-<<<<<<< HEAD
       def initialize(options)
-=======
-      def initialize(aws_region: 'us-west-1', aws_credentials: nil, **_additional_arguments)
         super()
 
-        options = { region: aws_region }
-        options[:credentials] = aws_credentials if aws_credentials
-
->>>>>>> cc7372d1
         @dynamodb = Aws::DynamoDB::Client.new(options)
       end
 
