class Quarantine
  class Test
<<<<<<< HEAD
    attr_accessor :id
    attr_accessor :full_description
    attr_accessor :location
    attr_accessor :extra_attributes
=======
    attr_accessor :id, :full_description, :location, :build_number
>>>>>>> d14eb8fd

    def initialize(id, full_description, location, extra_attributes)
      @id = id
      @full_description = full_description
      @location = location
      @extra_attributes = extra_attributes
    end

    def to_hash
      {
        id: id,
        full_description: full_description,
        location: location,
        extra_attributes: extra_attributes
      }
    end
  end
end<|MERGE_RESOLUTION|>--- conflicted
+++ resolved
@@ -1,13 +1,6 @@
 class Quarantine
   class Test
-<<<<<<< HEAD
-    attr_accessor :id
-    attr_accessor :full_description
-    attr_accessor :location
-    attr_accessor :extra_attributes
-=======
-    attr_accessor :id, :full_description, :location, :build_number
->>>>>>> d14eb8fd
+    attr_accessor :id, :full_description, :location, :extra_attributes
 
     def initialize(id, full_description, location, extra_attributes)
       @id = id
